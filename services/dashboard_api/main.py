--- conflicted
+++ resolved
@@ -548,15 +548,12 @@
     from_ts: Optional[datetime] = Query(None, alias="from"),
     to_ts: Optional[datetime] = Query(None, alias="to"),
     include_analytics: bool = Query(False),
-<<<<<<< HEAD
     limit: int = Query(60, ge=1, le=100),
-=======
-    limit: int = Query(20, ge=1, le=100),
->>>>>>> a52fb589
     user: str = Depends(require_login)
 ):
     IST = timezone("Asia/Kolkata")
     
+    # Build WHERE clauses
     # Build WHERE clauses
     clauses, params = [], []
     if operator:
@@ -575,11 +572,28 @@
         clauses.append("cm.start_ts <= %s"); params.append(to_ts_ist)
     
     # Add explicit type casting for cycle_id comparison
+    if operator:
+        clauses.append("cm.operator=%s"); params.append(operator)
+    if shift_id is not None:
+        clauses.append("cm.shift_id=%s"); params.append(shift_id)
+    if barcode:
+        clauses.append("cm.barcode=%s"); params.append(barcode)
+    if variant:
+        clauses.append("cm.variant=%s"); params.append(variant)
+    if from_ts:
+        from_ts_ist = from_ts.astimezone(IST)
+        clauses.append("cm.start_ts >= %s"); params.append(from_ts_ist)
+    if to_ts:
+        to_ts_ist = to_ts.astimezone(IST)
+        clauses.append("cm.start_ts <= %s"); params.append(to_ts_ist)
+    
+    # Add explicit type casting for cycle_id comparison
     analytics_select = ""
     analytics_join = ""
     
     if include_analytics:
         analytics_select = ", COALESCE(jsonb_agg(ca.json_data) FILTER (WHERE ca.id IS NOT NULL), '[]'::jsonb) as analytics"
+        analytics_join = "LEFT JOIN cycle_analytics ca ON ca.cycle_id = CAST(cm.cycle_id AS TEXT)"
         analytics_join = "LEFT JOIN cycle_analytics ca ON ca.cycle_id = CAST(cm.cycle_id AS TEXT)"
     
     # Your SQL query with additions for analytics
